--- conflicted
+++ resolved
@@ -834,7 +834,6 @@
     fn to_ascii_char(self) -> Result<AsciiChar, ToAsciiCharError>;
 
     /// Convert to `AsciiChar` without checking that it is an ASCII character.
-<<<<<<< HEAD
     ///
     /// # Safety
     /// Calling this function with a value outside of the ascii range, `0x0` to `0x7f` inclusive,
@@ -843,8 +842,6 @@
     //       It is ambigous if numbers such as `0xffffff20_u32` are valid ascii characters,
     //       as this function returns `Ascii::Space` due to the cast to `u8`, even though
     //       `to_ascii_char` returns `Err()`.
-=======
->>>>>>> 5bf5bcd3
     unsafe fn to_ascii_char_unchecked(self) -> AsciiChar;
 }
 
@@ -875,13 +872,9 @@
 }
 
 // Note: Casts to `u8` here does not cause problems, as the negative
-<<<<<<< HEAD
-//       range is mapped outside of ascii bounds.
-=======
 //       range is mapped outside of ascii bounds and we don't mind losing
 //       the sign, as long as negative numbers are mapped outside ascii range.
 #[allow(clippy::cast_sign_loss)]
->>>>>>> 5bf5bcd3
 impl ToAsciiChar for i8 {
     #[inline]
     fn to_ascii_char(self) -> Result<AsciiChar, ToAsciiCharError> {
@@ -922,14 +915,10 @@
         // Note: This cast discards the top bytes, this may cause problems, see
         //       the TODO on this method's documentation in the trait.
         // SAFETY: Caller guarantees we're within ascii range.
-<<<<<<< HEAD
-        unsafe { (self as u8).to_ascii_char_unchecked() }
-=======
         #[allow(clippy::cast_possible_truncation)] // We want to truncate it
         unsafe {
             (self as u8).to_ascii_char_unchecked()
         }
->>>>>>> 5bf5bcd3
     }
 }
 
@@ -942,14 +931,10 @@
         // Note: This cast discards the top bytes, this may cause problems, see
         //       the TODO on this method's documentation in the trait.
         // SAFETY: Caller guarantees we're within ascii range.
-<<<<<<< HEAD
-        unsafe { (self as u8).to_ascii_char_unchecked() }
-=======
         #[allow(clippy::cast_possible_truncation)] // We want to truncate it
         unsafe {
             (self as u8).to_ascii_char_unchecked()
         }
->>>>>>> 5bf5bcd3
     }
 }
 
