--- conflicted
+++ resolved
@@ -805,13 +805,9 @@
 impl_into_ascii_string! {String}
 impl_into_ascii_string! {'a, &'a str}
 
-<<<<<<< HEAD
-/// Note that the trailing null byte will be removed in the conversion.
+/// # Notes
+/// The trailing null byte `CString` has will be removed during this conversion.
 #[cfg(feature = "std")]
-=======
-/// # Notes
-/// The trailing null byte `CString` has will be removed during this conversion
->>>>>>> 92512d66
 impl IntoAsciiString for CString {
     #[inline]
     unsafe fn into_ascii_string_unchecked(self) -> AsciiString {
