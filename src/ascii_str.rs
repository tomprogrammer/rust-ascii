--- conflicted
+++ resolved
@@ -81,12 +81,8 @@
     }
 
     /// Copies the content of this `AsciiStr` into an owned `AsciiString`.
-<<<<<<< HEAD
     #[cfg(feature = "alloc")]
-=======
-    #[cfg(feature = "std")]
-    #[must_use]
->>>>>>> 92512d66
+    #[must_use]
     pub fn to_ascii_string(&self) -> AsciiString {
         AsciiString::from(self.slice.to_vec())
     }
@@ -291,12 +287,8 @@
     }
 
     /// Returns a copy of this string where letters 'a' to 'z' are mapped to 'A' to 'Z'.
-<<<<<<< HEAD
     #[cfg(feature = "alloc")]
-=======
-    #[cfg(feature = "std")]
-    #[must_use]
->>>>>>> 92512d66
+    #[must_use]
     pub fn to_ascii_uppercase(&self) -> AsciiString {
         let mut ascii_string = self.to_ascii_string();
         ascii_string.make_ascii_uppercase();
@@ -304,12 +296,8 @@
     }
 
     /// Returns a copy of this string where letters 'A' to 'Z' are mapped to 'a' to 'z'.
-<<<<<<< HEAD
     #[cfg(feature = "alloc")]
-=======
-    #[cfg(feature = "std")]
-    #[must_use]
->>>>>>> 92512d66
+    #[must_use]
     pub fn to_ascii_lowercase(&self) -> AsciiString {
         let mut ascii_string = self.to_ascii_string();
         ascii_string.make_ascii_lowercase();
